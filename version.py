--- conflicted
+++ resolved
@@ -1,6 +1,2 @@
-<<<<<<< HEAD
-VERSION = "0.13.0"
-=======
 VERSION = "0.14.0"
->>>>>>> cf5681ac
 BUILD = None