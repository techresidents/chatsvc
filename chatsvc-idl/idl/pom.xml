--- conflicted
+++ resolved
@@ -1,19 +1,11 @@
-<<<<<<< HEAD
-<project xmlns="http://maven.apache.org/POM/4.0.0" xmlns:xsi="http://www.w3.org/2001/XMLSchema-instance" xsi:schemaLocation="http://maven.apache.org/POM/4.0.0                              http://maven.apache.org/maven-v4_0_0.xsd">
-=======
 <project xmlns="http://maven.apache.org/POM/4.0.0" xmlns:xsi="http://www.w3.org/2001/XMLSchema-instance" xsi:schemaLocation="http://maven.apache.org/POM/4.0.0 http://maven.apache.org/maven-v4_0_0.xsd">
->>>>>>> ebd4528e
 
     <modelVersion>4.0.0</modelVersion>
 
     <parent>
         <groupId>com.techresidents.services.chatsvc</groupId>
         <artifactId>chatsvc-idl</artifactId>
-<<<<<<< HEAD
-        <version>0.3.0</version>
-=======
         <version>0.4.0</version>
->>>>>>> ebd4528e
     </parent>
 
     <artifactId>chatsvc-idl-idl</artifactId>
